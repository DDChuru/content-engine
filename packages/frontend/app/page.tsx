--- conflicted
+++ resolved
@@ -1,11 +1,7 @@
 'use client';
 
 import { useEffect, useMemo, useState } from 'react';
-<<<<<<< HEAD
-import { MessageSquarePlus, Sparkles } from 'lucide-react';
-=======
 import { MessageSquarePlus, Beaker } from 'lucide-react';
->>>>>>> 1c951faa
 import Link from 'next/link';
 import { ChatInterface } from '@/components/chat-interface';
 import { ThemeToggle } from '@/components/theme-toggle';
@@ -153,21 +149,12 @@
               </select>
             </div>
             <Link
-<<<<<<< HEAD
-              href="/workspace/content-creation"
-              className="mt-6 flex items-center gap-2 rounded-xl border border-purple-200 bg-gradient-to-r from-purple-500 to-pink-500 px-4 py-2 text-sm font-semibold text-white shadow-sm transition-all hover:from-purple-600 hover:to-pink-600 focus:outline-none focus:ring-2 focus:ring-purple-400 dark:border-purple-400/30"
-              title="Content Creation Workspace"
-            >
-              <Sparkles className="h-4 w-4" />
-              <span>Content Workspace</span>
-=======
               href="/training-lab"
               className="mt-6 flex items-center gap-2 rounded-xl border border-purple-200 bg-purple-50 px-4 py-2 text-sm font-semibold text-purple-900 shadow-sm transition-all hover:border-purple-400 hover:bg-purple-100 focus:border-purple-400 focus:outline-none focus:ring-2 focus:ring-purple-200 dark:border-purple-500/30 dark:bg-purple-900/20 dark:text-purple-300 dark:hover:border-purple-400 dark:hover:bg-purple-900/30 dark:focus:border-purple-400 dark:focus:ring-purple-400/40"
               title="Agent Training Lab"
             >
               <Beaker className="h-4 w-4" />
               <span>Training Lab</span>
->>>>>>> 1c951faa
             </Link>
             <button
               onClick={handleNewChat}
